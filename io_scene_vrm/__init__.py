"""
Copyright (c) 2018 iCyP
Released under the MIT license
https://opensource.org/licenses/mit-license.php

"""

from typing import Any, Set, cast

import bpy
from bpy.app.handlers import persistent

<<<<<<< HEAD
from . import editor, exporter, importer, shader, version
from .editor import glsl_drawer, make_armature, vrm_helper
from .exporter import validation
from .lang import translation_dictionary
from .preferences import VrmAddonPreferences, addon_package_name
=======
from . import vrm_types
from .importer import blend_model, vrm_load
from .misc import (
    detail_mesh_maker,
    glb_factory,
    glsl_drawer,
    make_armature,
    mesh_from_bone_envelopes,
    version,
    vrm_helper,
)
from .misc.glsl_drawer import GlslDrawObj
from .misc.preferences import get_preferences

addon_package_name = ".".join(__name__.split(".")[:-1])


class VrmAddonPreferences(bpy.types.AddonPreferences):  # type: ignore[misc]
    bl_idname = addon_package_name

    export_invisibles: bpy.props.BoolProperty(  # type: ignore[valid-type]
        name="Export invisible objects",  # noqa: F722
        default=False,
    )
    export_only_selections: bpy.props.BoolProperty(  # type: ignore[valid-type]
        name="Export only selections",  # noqa: F722
        default=False,
    )

    def draw(self, context: bpy.types.Context) -> None:
        layout = self.layout
        layout.prop(self, "export_invisibles")
        layout.prop(self, "export_only_selections")


class LicenseConfirmation(bpy.types.PropertyGroup):  # type: ignore[misc]
    message: bpy.props.StringProperty()  # type: ignore[valid-type]
    url: bpy.props.StringProperty()  # type: ignore[valid-type]
    json_key: bpy.props.StringProperty()  # type: ignore[valid-type]


class ImportVRM(bpy.types.Operator, ImportHelper):  # type: ignore[misc]
    bl_idname = "import_scene.vrm"
    bl_label = "Import VRM"
    bl_description = "Import VRM"
    bl_options = {"REGISTER", "UNDO"}

    filename_ext = ".vrm"
    filter_glob: bpy.props.StringProperty(  # type: ignore[valid-type]
        default="*.vrm", options={"HIDDEN"}  # noqa: F722,F821
    )

    extract_textures_into_folder: bpy.props.BoolProperty(  # type: ignore[valid-type]
        default=False, name="Extract texture images into the folder"  # noqa: F722
    )
    make_new_texture_folder: bpy.props.BoolProperty(  # type: ignore[valid-type]
        default=True,
        name="Don't overwrite existing texture folder (limit:100,000)",  # noqa: F722
    )

    def execute(self, context: bpy.types.Context) -> Set[str]:
        license_error = None
        try:
            return create_blend_model(
                self,
                context,
                license_check=True,
            )
        except vrm_load.LicenseConfirmationRequired as e:
            license_error = e  # Prevent traceback dump on another exception

        print(license_error.description())

        execution_context = "INVOKE_DEFAULT"
        import_anyway = False
        if os.environ.get("BLENDER_VRM_AUTOMATIC_LICENSE_CONFIRMATION") == "true":
            execution_context = "EXEC_DEFAULT"
            import_anyway = True

        return cast(
            Set[str],
            bpy.ops.wm.vrm_license_warning(
                execution_context,
                import_anyway=import_anyway,
                license_confirmations=license_error.license_confirmations(),
                filepath=self.filepath,
                extract_textures_into_folder=self.extract_textures_into_folder,
                make_new_texture_folder=self.make_new_texture_folder,
            ),
        )

    def invoke(self, context: bpy.types.Context, event: bpy.types.Event) -> Set[str]:
        if not use_legacy_importer_exporter() and "gltf" not in dir(
            bpy.ops.import_scene
        ):
            return cast(
                Set[str],
                bpy.ops.wm.gltf2_addon_disabled_warning(
                    "INVOKE_DEFAULT",
                ),
            )
        return cast(Set[str], ImportHelper.invoke(self, context, event))


def create_blend_model(
    addon: Any,
    context: bpy.types.Context,
    license_check: bool,
) -> Set[str]:
    legacy_importer = use_legacy_importer_exporter()
    has_ui_localization = bpy.app.version < (2, 83)
    ui_localization = False
    if has_ui_localization:
        ui_localization = bpy.context.preferences.view.use_international_fonts
    try:
        if not legacy_importer:
            with contextlib.suppress(blend_model.RetryUsingLegacyImporter):
                vrm_pydata = vrm_load.read_vrm(
                    addon.filepath,
                    addon.extract_textures_into_folder,
                    addon.make_new_texture_folder,
                    license_check=license_check,
                    legacy_importer=legacy_importer,
                )
                blend_model.BlendModel(
                    context,
                    vrm_pydata,
                    addon.extract_textures_into_folder,
                    addon.make_new_texture_folder,
                    legacy_importer=legacy_importer,
                )
                return {"FINISHED"}

        vrm_pydata = vrm_load.read_vrm(
            addon.filepath,
            addon.extract_textures_into_folder,
            addon.make_new_texture_folder,
            license_check=license_check,
            legacy_importer=True,
        )
        blend_model.BlendModel(
            context,
            vrm_pydata,
            addon.extract_textures_into_folder,
            addon.make_new_texture_folder,
            legacy_importer=True,
        )
    finally:
        if has_ui_localization and ui_localization:
            bpy.context.preferences.view.use_international_fonts = ui_localization

    return {"FINISHED"}


def use_legacy_importer_exporter() -> bool:
    return bool(bpy.app.version < (2, 83))


def menu_import(
    import_op: bpy.types.Operator, context: bpy.types.Context
) -> None:  # Same as test/blender_io.py for now
    import_op.layout.operator(ImportVRM.bl_idname, text="VRM (.vrm)")


def export_vrm_update_addon_preferences(
    export_op: bpy.types.Operator, context: bpy.types.Context
) -> None:
    preferences = get_preferences(context)
    if not preferences:
        return
    if bool(preferences.export_invisibles) != bool(export_op.export_invisibles):
        preferences.export_invisibles = export_op.export_invisibles
    if bool(preferences.export_only_selections) != bool(
        export_op.export_only_selections
    ):
        preferences.export_only_selections = export_op.export_only_selections


class ExportVRM(bpy.types.Operator, ExportHelper):  # type: ignore[misc]
    bl_idname = "export_scene.vrm"
    bl_label = "Export VRM"
    bl_description = "Export VRM"
    bl_options = {"REGISTER", "UNDO"}

    filename_ext = ".vrm"
    filter_glob: bpy.props.StringProperty(  # type: ignore[valid-type]
        default="*.vrm", options={"HIDDEN"}  # noqa: F722,F821
    )

    # vrm_version : bpy.props.EnumProperty(name="VRM version" ,items=(("0.0","0.0",""),("1.0","1.0","")))
    export_invisibles: bpy.props.BoolProperty(  # type: ignore[valid-type]
        name="Export invisible objects",  # noqa: F722
        update=export_vrm_update_addon_preferences,
    )
    export_only_selections: bpy.props.BoolProperty(  # type: ignore[valid-type]
        name="Export only selections",  # noqa: F722
        update=export_vrm_update_addon_preferences,
    )

    errors: bpy.props.CollectionProperty(type=vrm_helper.VrmValidationError)  # type: ignore[valid-type]

    def execute(self, context: bpy.types.Context) -> Set[str]:
        if not self.filepath:
            return {"CANCELLED"}
        filepath: str = self.filepath

        try:
            glb_obj = glb_factory.GlbObj(
                bool(self.export_invisibles), bool(self.export_only_selections)
            )
        except glb_factory.GlbObj.ValidationError:
            return {"CANCELLED"}
        # vrm_bin =  glb_obj().convert_bpy2glb(self.vrm_version)
        vrm_bin = glb_obj.convert_bpy2glb("0.0")
        if vrm_bin is None:
            return {"CANCELLED"}
        with open(filepath, "wb") as f:
            f.write(vrm_bin)
        return {"FINISHED"}

    def invoke(self, context: bpy.types.Context, event: bpy.types.Event) -> Set[str]:
        preferences = get_preferences(context)
        if preferences:
            self.export_invisibles = bool(preferences.export_invisibles)
            self.export_only_selections = bool(preferences.export_only_selections)
        if not use_legacy_importer_exporter() and "gltf" not in dir(
            bpy.ops.export_scene
        ):
            return cast(
                Set[str],
                bpy.ops.wm.gltf2_addon_disabled_warning(
                    "INVOKE_DEFAULT",
                ),
            )
        return cast(Set[str], ExportHelper.invoke(self, context, event))

    def draw(self, context: bpy.types.Context) -> None:
        pass  # Is needed to get panels available


class VRM_IMPORTER_PT_export_error_messages(bpy.types.Panel):  # type: ignore[misc] # noqa: N801
    bl_space_type = "FILE_BROWSER"
    bl_region_type = "TOOL_PROPS"
    bl_parent_id = "FILE_PT_operator"
    bl_label = ""
    bl_options = {"HIDE_HEADER"}

    @classmethod
    def poll(cls, context: bpy.types.Context) -> bool:
        return (
            str(context.space_data.active_operator.bl_idname) == "EXPORT_SCENE_OT_vrm"
        )

    def draw(self, context: bpy.types.Context) -> None:
        layout = self.layout
        layout.use_property_split = True
        layout.use_property_decorate = False  # No animation.

        operator = context.space_data.active_operator

        layout.prop(operator, "export_invisibles")
        layout.prop(operator, "export_only_selections")

        vrm_helper.WM_OT_vrmValidator.detect_errors_and_warnings(
            context, operator.errors, False, layout
        )


def menu_export(export_op: bpy.types.Operator, context: bpy.types.Context) -> None:
    export_op.layout.operator(ExportVRM.bl_idname, text="VRM (.vrm)")


def add_armature(
    add_armature_op: bpy.types.Operator, context: bpy.types.Context
) -> None:
    add_armature_op.layout.operator(
        make_armature.ICYP_OT_MAKE_ARMATURE.bl_idname,
        text="VRM Humanoid",
        icon="OUTLINER_OB_ARMATURE",
    )


def make_mesh(make_mesh_op: bpy.types.Operator, context: bpy.types.Context) -> None:
    make_mesh_op.layout.separator()
    make_mesh_op.layout.operator(
        mesh_from_bone_envelopes.ICYP_OT_MAKE_MESH_FROM_BONE_ENVELOPES.bl_idname,
        text="Mesh from selected armature",
        icon="PLUGIN",
    )
    make_mesh_op.layout.operator(
        detail_mesh_maker.ICYP_OT_DETAIL_MESH_MAKER.bl_idname,
        text="(WIP)Face mesh from selected armature and bound mesh",
        icon="PLUGIN",
    )


class VRM_IMPORTER_PT_controller(bpy.types.Panel):  # type: ignore[misc] # noqa: N801
    bl_idname = "ICYP_PT_ui_controller"
    bl_label = "VRM Helper"
    # どこに置くかの定義
    bl_space_type = "VIEW_3D"
    bl_region_type = "UI"
    bl_category = "VRM"

    @classmethod
    def poll(cls, context: bpy.types.Context) -> bool:
        return bool(context.active_object)

    def draw(self, context: bpy.types.Context) -> None:
        active_object = context.active_object
        mode = context.mode
        layout = self.layout
        object_type = active_object.type

        # region draw_main
        if mode == "OBJECT":
            # object_mode_box = layout.box()
            vrm_validator_prop = layout.operator(
                vrm_helper.WM_OT_vrmValidator.bl_idname,
                text=vrm_helper.lang_support("Validate VRM model", "VRMモデルのチェック"),
                icon='VIEWZOOM'
            )
            preferences = get_preferences(context)
            if preferences:
                layout.prop(
                    preferences,
                    "export_invisibles",
                    text=vrm_helper.lang_support(
                        "Export invisible objects", "非表示オブジェクトを含める"
                    )
                )
                layout.prop(
                    preferences,
                    "export_only_selections",
                    text=vrm_helper.lang_support(
                        "Export only selections", "選択されたオブジェクトのみ"
                    )
                )

            vrm_validator_prop.show_successful_message = True
            # vrm_validator_prop.errors = []  # これはできない
            layout.separator()
            layout.label(text="MToon preview")

            if GlslDrawObj.draw_objs:
                layout.operator(
                    glsl_drawer.ICYP_OT_Remove_Draw_Model.bl_idname,
                    icon='SHADING_RENDERED',
                    depress=True)
            else:
                if [obj for obj in bpy.data.objects if obj.type == "LIGHT"]:
                    layout.operator(glsl_drawer.ICYP_OT_Draw_Model.bl_idname,
                                    icon='SHADING_RENDERED',
                                    depress=False)
                else:
                    layout.box().label(
                        icon="INFO",
                        text=vrm_helper.lang_support("A light is required", "ライトが必要です"))
            if object_type == "MESH":
                layout.separator()
                layout.operator(vrm_helper.Vroid2VRC_lipsync_from_json_recipe.bl_idname,
                                icon="EXPERIMENTAL")
        if mode == "EDIT_MESH":
            layout.operator(bpy.ops.mesh.symmetry_snap.idname_py(),
                            icon='MOD_MIRROR')
        # endregion draw_main
>>>>>>> 0a426f1a


class VRM_IMPORTER_PT_amature_controller(bpy.types.Panel):
    bl_idname = "VRM_IMPORTER_PT_amature_controller"
    bl_label = "VRM Amature Helper"
    bl_space_type = "VIEW_3D"
    bl_region_type = "UI"
    bl_category = "VRM"

    @classmethod
    def poll(cls, context: bpy.types.Context) -> bool:
        return bool(context.active_object) and context.active_object.type == "ARMATURE"

    def draw(self, context: bpy.types.Context) -> None:
        active_object = context.active_object
        layout = self.layout
        data = active_object.data

        def show_ui(parent, bone, icon):
            parent.prop_search(
                data, f'["{bone}"]', data, "bones", text=bone, icon=icon
            )

        def show_add_require(parent, bone):
            parent.operator(
                vrm_helper.Add_VRM_require_humanbone_custom_property.bl_idname,
                text=f"Add {bone} property",
                icon="ADD",
            )

        def show_add_defined(parent, bone):
            parent.operator(
                vrm_helper.Add_VRM_defined_humanbone_custom_property.bl_idname,
                text=f"Add {bone} property",
                icon="ADD",
            )

        armature_box = layout
        armature_box.operator(vrm_helper.Add_VRM_extensions_to_armature.bl_idname,
                              icon='MOD_BUILD')

        layout.separator()
        requires_box = armature_box.box()
        requires_box.label(text="VRM Required Bones", icon="ARMATURE_DATA")
        for req in vrm_types.HumanBones.center_req[::-1]:
            icon = "USER"
            if req in data:
                show_ui(requires_box, req, icon)
            else:
                show_add_require(requires_box, req)
        row = requires_box.row()
        column = row.column()
        for req in vrm_types.HumanBones.right_arm_req:
            icon = "VIEW_PAN"
            if req in data:
                show_ui(column, req, icon)
            else:
                show_add_require(column, req)
        column = row.column()
        for req in vrm_types.HumanBones.left_arm_req:
            icon = "VIEW_PAN"
            if req in data:
                show_ui(column, req, icon)
            else:
                show_add_require(column, req)
        row = requires_box.row()
        column = row.column()
        for req in vrm_types.HumanBones.right_leg_req:
            icon = "MOD_DYNAMICPAINT"
            if req in data:
                show_ui(column, req, icon)
            else:
                show_add_require(column, req)
        column = row.column()
        for req in vrm_types.HumanBones.left_leg_req:
            icon = "MOD_DYNAMICPAINT"
            if req in data:
                show_ui(column, req, icon)
            else:
                show_add_require(column, req)
        defines_box = armature_box.box()
        defines_box.label(text="VRM Optional Bones", icon="BONE_DATA")
        row = defines_box.row()
        for defs in ["rightEye"]:
            icon = "HIDE_OFF"
            if defs in data:
                show_ui(row, defs, icon)
            else:
                show_add_defined(row, defs)
        for defs in ["leftEye"]:
            icon = "HIDE_OFF"
            if defs in data:
                show_ui(row, defs, icon)
            else:
                show_add_defined(row, defs)
        for defs in vrm_types.HumanBones.center_def[::-1]:
            icon = "USER"
            if defs in data:
                show_ui(defines_box, defs, icon)
            else:
                show_add_defined(defines_box, defs)
        defines_box.separator()
        for defs in vrm_types.HumanBones.right_arm_def:
            icon = "VIEW_PAN"
            if defs in data:
                show_ui(defines_box, defs, icon)
            else:
                show_add_defined(defines_box, defs)
        for defs in vrm_types.HumanBones.right_leg_def:
            icon = "MOD_DYNAMICPAINT"
            if defs in data:
                show_ui(defines_box, defs, icon)
            else:
                show_add_defined(defines_box, defs)
        defines_box.separator()
        for defs in vrm_types.HumanBones.left_arm_def:
            icon = "VIEW_PAN"
            if defs in data:
                show_ui(defines_box, defs, icon)
            else:
                show_add_defined(defines_box, defs)
        for defs in vrm_types.HumanBones.left_leg_def:
            icon = "MOD_DYNAMICPAINT"
            if defs in data:
                show_ui(defines_box, defs, icon)
            else:
                show_add_defined(defines_box, defs)
        armature_box.separator()
        armature_box.operator(vrm_helper.Bones_rename.bl_idname,
                              icon="EXPERIMENTAL")


class WM_OT_gltf2AddonDisabledWarning(bpy.types.Operator):  # type: ignore[misc] # noqa: N801
    bl_label = "glTF 2.0 add-on is disabled"
    bl_idname = "wm.gltf2_addon_disabled_warning"
    bl_options = {"REGISTER", "UNDO"}

    def execute(self, context: bpy.types.Context) -> Set[str]:
        return {"FINISHED"}

    def invoke(self, context: bpy.types.Context, event: bpy.types.Event) -> Set[str]:
        return cast(
            Set[str], context.window_manager.invoke_props_dialog(self, width=500)
        )

    def draw(self, context: bpy.types.Context) -> None:
        self.layout.label(
            text='Official add-on "glTF 2.0 format" is required. Please enable it.'
        )


<<<<<<< HEAD
=======
class WM_OT_licenseConfirmation(bpy.types.Operator):  # type: ignore[misc] # noqa: N801
    bl_label = "License confirmation"
    bl_idname = "wm.vrm_license_warning"
    bl_options = {"REGISTER", "UNDO"}

    filepath: bpy.props.StringProperty()  # type: ignore[valid-type]

    license_confirmations: bpy.props.CollectionProperty(type=LicenseConfirmation)  # type: ignore[valid-type]
    import_anyway: bpy.props.BoolProperty()  # type: ignore[valid-type]

    extract_textures_into_folder: bpy.props.BoolProperty()  # type: ignore[valid-type]
    make_new_texture_folder: bpy.props.BoolProperty()  # type: ignore[valid-type]

    def execute(self, context: bpy.types.Context) -> Set[str]:
        if not self.import_anyway:
            return {"CANCELLED"}
        return create_blend_model(
            self,
            context,
            license_check=False,
        )

    def invoke(self, context: bpy.types.Context, event: bpy.types.Event) -> Set[str]:
        return cast(
            Set[str], context.window_manager.invoke_props_dialog(self, width=600)
        )

    def draw(self, context: bpy.types.Context) -> None:
        layout = self.layout
        layout.label(text=self.filepath)
        for license_confirmation in self.license_confirmations:
            for line in license_confirmation.message.split("\n"):
                layout.label(text=line)
            if license_confirmation.json_key:
                layout.label(
                    text=vrm_helper.lang_support(
                        "For more information please check following URL.",
                        "詳しくは下記のURLを確認してください。",
                    )
                )
                layout.prop(
                    license_confirmation,
                    "url",
                    text=license_confirmation.json_key,
                    translate=False,
                )
        layout.prop(
            self,
            "import_anyway",
            text=vrm_helper.lang_support("Import anyway", "インポートします"),
        )


class VRM_IMPORTER_PT_vrm_humanoid_params(bpy.types.Panel):
    bl_idname = "VRM_IMPORTER_PT_vrm_humanoid_params"
    bl_label = "VRM Humanoid Params"
    bl_space_type = "PROPERTIES"
    bl_region_type = "WINDOW"
    bl_context = "object"
    bl_options = {'DEFAULT_CLOSED'}

    @classmethod
    def poll(cls, context):
        exist = context.object is not None
        armature = context.object.type == "ARMATURE"
        return exist and armature

    def draw_header(self, context):
        layout = self.layout
        layout.label(icon="ARMATURE_DATA")

    def draw(self, context: bpy.types.Context) -> None:
        layout = self.layout
        testing = layout.box()
        testing.label(text='Testing',
                      icon='EXPERIMENTAL')
        active_object = context.active_object
        layout.label(text='Arm', icon="VIEW_PAN")
        layout.prop(
            active_object.vrm_props.humanoid_params,
            "arm_stretch",
        )
        layout.prop(
            active_object.vrm_props.humanoid_params,
            "upper_arm_twist"
        )
        layout.prop(
            active_object.vrm_props.humanoid_params,
            "lower_arm_twist"
        )
        layout.separator()
        layout.label(text='Leg', icon="MOD_DYNAMICPAINT")
        layout.prop(
            active_object.vrm_props.humanoid_params,
            "leg_stretch"
        )
        layout.prop(
            active_object.vrm_props.humanoid_params,
            "upper_leg_twist"
        )
        layout.prop(
            active_object.vrm_props.humanoid_params,
            "lower_leg_twist"
        )
        layout.prop(
            active_object.vrm_props.humanoid_params,
            "feet_spacing"
        )
        layout.separator()
        layout.prop(
            active_object.vrm_props.humanoid_params,
            "has_translation_dof"
        )


class VRM_IMPORTER_PT_vrm_firstPerson_params(bpy.types.Panel):
    bl_idname = "VRM_IMPORTER_PT_vrm_firstPerson_params"
    bl_label = "VRM FirstPerson Params"
    bl_space_type = "PROPERTIES"
    bl_region_type = "WINDOW"
    bl_context = "object"
    bl_options = {'DEFAULT_CLOSED'}

    @classmethod
    def poll(cls, context):
        exist = context.object is not None
        armature = context.object.type == "ARMATURE"
        return exist and armature

    def draw_header(self, context):
        layout = self.layout
        layout.label(icon="HIDE_OFF")

    def draw(self, context: bpy.types.Context) -> None:
        layout = self.layout
        testing = layout.box()
        testing.label(text='Testing',
                      icon='EXPERIMENTAL')
        active_object = context.active_object
        data = active_object.data
        blend_data = context.blend_data
        props = active_object.vrm_props.first_person_params
        layout.prop_search(props,
                           "first_person_bone",
                           data,
                           "bones")
        layout.prop(
            props,
            "first_person_bone_offset",
            icon='BONE_DATA'
        )
        layout.prop(
            props,
            "look_at_type_name"
        )
        for item in props.mesh_annotations:
            box = layout.row()
            box.prop_search(
                item,
                "mesh",
                blend_data,
                "meshes")
            box.prop(
                item,
                "first_person_flag"
            )
        box = layout.box()
        box.label(text='Look At Horizontal Inner',
                  icon='FULLSCREEN_EXIT')
        box.prop(
            props.look_at_horizontal_inner,
            "curve"
        )
        box.prop(
            props.look_at_horizontal_inner,
            "x_range"
        )
        box.prop(
            props.look_at_horizontal_inner,
            "y_range"
        )
        box = layout.box()
        box.label(text='Look At Horizontal Outer',
                  icon='FULLSCREEN_ENTER')
        box.prop(
            props.look_at_horizontal_outer,
            "curve"
        )
        box.prop(
            props.look_at_horizontal_outer,
            "x_range"
        )
        box.prop(
            props.look_at_horizontal_outer,
            "y_range"
        )
        box = layout.box()
        box.label(text='Look At Vertical Up',
                  icon='ANCHOR_TOP')
        box.prop(
            props.look_at_vertical_up,
            "curve"
        )
        box.prop(
            props.look_at_vertical_up,
            "x_range"
        )
        box.prop(
            props.look_at_vertical_up,
            "y_range"
        )
        box = layout.box()
        box.label(text='Look At Vertical Down',
                  icon='ANCHOR_BOTTOM')
        box.prop(
            props.look_at_vertical_down,
            "curve"
        )
        box.prop(
            props.look_at_vertical_down,
            "x_range"
        )
        box.prop(
            props.look_at_vertical_down,
            "y_range"
        )


class VRM_IMPORTER_PT_vrm_blendshape_group(bpy.types.Panel):
    bl_idname = "VRM_IMPORTER_PT_vrm_blendshape_group"
    bl_label = "VRM Blendshape Group"
    bl_space_type = "PROPERTIES"
    bl_region_type = "WINDOW"
    bl_context = "object"
    bl_options = {'DEFAULT_CLOSED'}

    @classmethod
    def poll(cls, context):
        exist = context.object is not None
        armature = context.object.type == "ARMATURE"
        return exist and armature

    def draw_header(self, context):
        layout = self.layout
        layout.label(icon="SHAPEKEY_DATA")

    def draw(self, context: bpy.types.Context) -> None:
        layout = self.layout
        testing = layout.box()
        testing.label(text='Testing',
                      icon='EXPERIMENTAL')
        active_object = context.active_object
        blend_data = context.blend_data
        for blendshape in active_object.vrm_props.blendshape_group:
            box = layout.box()
            box.prop(
                blendshape,
                "name"
            )
            box.prop(
                blendshape,
                "preset_name"
            )

            box.prop(
                blendshape,
                "is_binary",
                icon='IPO_CONSTANT'
            )
            box.separator()
            row = box.row()
            row.prop(
                blendshape,
                "show_expanded_binds",
                icon='TRIA_DOWN' if blendshape.show_expanded_binds else 'TRIA_RIGHT',
                icon_only=True,
                emboss=False
            )
            row.label(text="Binds")
            if blendshape.show_expanded_binds:
                for bind in blendshape.binds:
                    box.prop_search(
                        bind,
                        "mesh",
                        blend_data,
                        "meshes"
                    )
                    box.prop(
                        bind,
                        "index"
                    )
                    box.prop(
                        bind,
                        "weight"
                    )
                    box.separator()
            box.label(text="materialValues is yet")


class VRM_IMPORTER_PT_vrm_spring_bone(bpy.types.Panel):
    bl_idname = "VRM_IMPORTER_PT_vrm_spring_bone"
    bl_label = "VRM Spring Bones"
    bl_space_type = "PROPERTIES"
    bl_region_type = "WINDOW"
    bl_context = "object"
    bl_options = {'DEFAULT_CLOSED'}

    @classmethod
    def poll(cls, context):
        exist = context.object is not None
        armature = context.object.type == "ARMATURE"
        return exist and armature

    def draw_header(self, context):
        layout = self.layout
        layout.label(icon="RIGID_BODY_CONSTRAINT")

    def draw(self, context: bpy.types.Context) -> None:
        layout = self.layout
        testing = layout.box()
        testing.label(text='Testing',
                      icon='EXPERIMENTAL')
        active_object = context.active_object
        data = context.active_object.data
        spring_bones = active_object.vrm_props.spring_bones

        for spring_bone in spring_bones:
            box = layout.box()
            row = box.row()
            row.label(icon='REMOVE')
            # row.alignment = 'RIGHT'
            box.prop(
                spring_bone,
                "comment",
                icon='BOOKMARKS'
            )
            box.prop(
                spring_bone,
                "stiffiness",
                icon='RIGID_BODY_CONSTRAINT'
            )
            box.prop(
                spring_bone,
                "drag_force",
                icon='FORCE_DRAG'
            )
            box.separator()
            box.prop(
                spring_bone,
                "gravity_power",
                icon='OUTLINER_OB_FORCE_FIELD'
            )
            box.prop(
                spring_bone,
                "gravity_dir",
                icon='OUTLINER_OB_FORCE_FIELD'
            )
            box.separator()
            box.prop_search(spring_bone,
                            "center",
                            data,
                            "bones",
                            icon='PIVOT_MEDIAN')
            box.prop(
                spring_bone,
                "hit_radius",
                icon="MOD_PHYSICS",
            )
            box.separator()
            row = box.row()
            row.prop(
                spring_bone,
                "show_expanded_bones",
                icon='TRIA_DOWN' if spring_bone.show_expanded_bones else 'TRIA_RIGHT',
                icon_only=True,
                emboss=False
            )
            row.label(text='Bones')
            if spring_bone.show_expanded_bones:
                for bone in spring_bone.bones:
                    box.prop_search(bone,
                                    "name",
                                    data,
                                    "bones")
            row = box.row()
            row.prop(
                spring_bone,
                "show_expanded_collider_groups",
                icon='TRIA_DOWN' if spring_bone.show_expanded_collider_groups else 'TRIA_RIGHT',
                icon_only=True,
                emboss=False
            )
            row.label(text='Collider Group')
            if spring_bone.show_expanded_collider_groups:
                for collider_group in spring_bone.collider_groups:
                    box.prop_search(collider_group,
                                    "name",
                                    data,
                                    "bones")


class VRM_IMPORTER_PT_vrm_metas(bpy.types.Panel):
    bl_idname = "VRM_IMPORTER_PT_vrm_metas"
    bl_label = "VRM Metas"
    bl_space_type = "PROPERTIES"
    bl_region_type = "WINDOW"
    bl_context = "object"

    @classmethod
    def poll(cls, context):
        exist = context.object is not None
        armature = context.object.type == "ARMATURE"
        return exist and armature

    def draw_header(self, context):
        layout = self.layout
        layout.label(icon="FILE_BLEND")

    def draw(self, context: bpy.types.Context) -> None:
        layout = self.layout
        testing = layout.box()
        testing.label(text='Testing',
                      icon='EXPERIMENTAL')
        active_object = context.active_object
        layout.prop(
            active_object.vrm_props.metas,
            "author",
            icon='USER'
        )
        layout.prop(
            active_object.vrm_props.metas,
            "contact_information",
            icon='URL'
        )
        layout.separator()
        layout.prop(
            active_object.vrm_props.metas,
            "title",
            icon='FILE_BLEND'
        )
        layout.prop(
            active_object.vrm_props.metas,
            "version",
            icon='LINENUMBERS_ON'
        )
        layout.prop(
            active_object.vrm_props.metas,
            "reference",
            icon='URL'
        )
        layout.separator()
        box = layout.box()
        box.prop(
            active_object.vrm_props.required_metas,
            "allowed_user_name",
            icon='MATCLOTH'
        )
        box.prop(
            active_object.vrm_props.required_metas,
            "violent_ussage_name",
            icon='ORPHAN_DATA'
        )
        box.prop(
            active_object.vrm_props.required_metas,
            "sexual_ussage_name",
            icon='FUND'
        )
        box.prop(
            active_object.vrm_props.required_metas,
            "commercial_ussage_name",
            icon='SOLO_OFF'
        )
        box.prop(
            active_object.vrm_props.required_metas,
            "license_name",
            icon='COMMUNITY'
        )
        if active_object.vrm_props.required_metas.license_name == REQUIRED_METAS.LICENSENAME_OTHER:
            layout.prop(
                active_object.vrm_props.metas,
                "other_license_url",
                icon='URL'
            )
        layout.prop(
            active_object.vrm_props.metas,
            "other_permission_url",
            icon='URL'
        )


class HUMANOID_PARAMS(bpy.types.PropertyGroup):
    arm_stretch: bpy.props.FloatProperty(name='Arm Stretch')
    leg_stretch: bpy.props.FloatProperty(name='Leg Stretch')
    upper_arm_twist: bpy.props.FloatProperty(name='Upper Arm Twist')
    lower_arm_twist: bpy.props.FloatProperty(name='Lower Arm Twist')
    upper_leg_twist: bpy.props.FloatProperty(name='Upper Leg Twist')
    lower_leg_twist: bpy.props.FloatProperty(name='Lower Leg Twist')
    feet_spacing: bpy.props.IntProperty(name='Feet Spacing')
    has_translation_dof: bpy.props.BoolProperty(name='Has Translation DoF')


class LOOKAT_CURVE(bpy.types.PropertyGroup):
    curve: bpy.props.FloatVectorProperty(size=8, name='Curve')
    x_range: bpy.props.IntProperty(name='X Range')
    y_range: bpy.props.IntProperty(name='Y Range')


class MESH_ANNOTATION(bpy.types.PropertyGroup):
    mesh: bpy.props.StringProperty(name='Mesh')
    first_person_flag_items = [
        ("Auto", "Auto", "", 0),
        ("FirstPersonOnly", "FirstPersonOnly", "", 1),
        ("ThirdPersonOnly", "ThirdPersonOnly", "", 2),
        ("Both", "Both", "", 3),
    ]
    first_person_flag: bpy.props.EnumProperty(items=first_person_flag_items,
                                              name='First Person Flag')


class FIRSTPERSON_PARAMS(bpy.types.PropertyGroup):
    first_person_bone: bpy.props.StringProperty(name='First Person Bone')
    first_person_bone_offset: bpy.props.FloatVectorProperty(size=3,
                                                            name='first Person Bone Offset',
                                                            subtype='TRANSLATION',
                                                            unit='LENGTH')
    mesh_annotations: bpy.props.CollectionProperty(name="Mesh Annotations", type=MESH_ANNOTATION)
    look_at_type_name_items = [
        ("Bone", "Bone", "Bone", "BONE_DATA", 0),
        ("BlendShape", "BlendShape", "BlendShape", "SHAPEKEY_DATA", 1)
    ]
    look_at_type_name: bpy.props.EnumProperty(items=look_at_type_name_items,
                                              name='Look At Type Name')
    look_at_horizontal_inner: bpy.props.PointerProperty(type=LOOKAT_CURVE, name='Look At Horizontal Inner')
    look_at_horizontal_outer: bpy.props.PointerProperty(type=LOOKAT_CURVE, name='Look At Horizontal Outer')
    look_at_vertical_down: bpy.props.PointerProperty(type=LOOKAT_CURVE, name='Look At Vertical Down')
    look_at_vertical_up: bpy.props.PointerProperty(type=LOOKAT_CURVE, name='lookAt Vertical Up')


class BLENDSHAPE_BIND(bpy.types.PropertyGroup):
    mesh: bpy.props.StringProperty(name='Mesh')
    index: bpy.props.StringProperty(name='Index')
    weight: bpy.props.FloatProperty(name='Weight')


class BLENDSHAPE_MATERIAL_BIND(bpy.types.PropertyGroup):
    material_name: bpy.props.StringProperty(name='Material Name')
    property_name: bpy.props.StringProperty(name='Property Name')
    targetValue = None   # Dummy


class BLENDSHAPE_GROUP(bpy.types.PropertyGroup):
    name: bpy.props.StringProperty(name='Name')
    preset_name_items = [
        ("unknown", "unknown", "", "NONE", 0),
        ("neutral", "neutral", "", "NONE", 1),
        ("a", "a", "", "EVENT_A", 2),
        ("i", "i", "", "EVENT_I", 3),
        ("u", "u", "", "EVENT_U", 4),
        ("e", "e", "", "EVENT_E", 5),
        ("o", "o", "", "EVENT_O", 6),
        ("blink", "blink", "", "HIDE_ON", 7),
        ("joy", "joy", "", "HEART", 8),
        ("angry", "angry", "", "ORPHAN_DATA", 9),
        ("sorrow", "sorrow", "", "MOD_FLUIDSIM", 10),
        ("fun", "fun", "", "LIGHT_SUN", 11),
        ("lookup", "lookup", "", "ANCHOR_TOP", 12),
        ("lookdown", "lookdown", "", "ANCHOR_BOTTOM", 13),
        ("lookleft", "lookleft", "", "ANCHOR_RIGHT", 14),
        ("lookright", "lookright", "", "ANCHOR_LEFT", 15),
        ("blink_l", "blink_l", "", "HIDE_ON", 16),
        ("blink_r", "blink_r", "", "HIDE_ON", 17)
    ]
    preset_name: bpy.props.EnumProperty(items=preset_name_items,
                                        name='Preset')
    binds: bpy.props.CollectionProperty(type=BLENDSHAPE_BIND, name="Binds")
    material_values = bpy.props.CollectionProperty(type=BLENDSHAPE_MATERIAL_BIND, name="Material Values")
    is_binary: bpy.props.BoolProperty(name='Is Binary')
    show_expanded_binds: bpy.props.BoolProperty(name='Show Expanded Binds')


class COLLIDER_GROUP(bpy.types.PropertyGroup):
    name: bpy.props.StringProperty(name='Name')


class BONE_GROUP(bpy.types.PropertyGroup):
    name: bpy.props.StringProperty(name='Name')


class SPRING_BONE_GROUP(bpy.types.PropertyGroup):
    comment: bpy.props.StringProperty(name='Comment')
    stiffiness: bpy.props.IntProperty(name='Stiffiness')
    gravity_power: bpy.props.IntProperty(name='Gravity Power')
    gravity_dir: bpy.props.FloatVectorProperty(size=3, name='Gravity Dir')
    drag_force: bpy.props.FloatProperty(name='DragForce')
    center: bpy.props.StringProperty(name='Center')
    hit_radius: bpy.props.FloatProperty(name='Hit Radius')
    bones: bpy.props.CollectionProperty(name="Bones", type=BONE_GROUP)
    collider_groups: bpy.props.CollectionProperty(name="Collider Groups", type=COLLIDER_GROUP)
    show_expanded_bones: bpy.props.BoolProperty(name='Show Expanded Bones')    
    show_expanded_collider_groups: bpy.props.BoolProperty(name='Show Expanded Collider Groups')


class METAS(bpy.types.PropertyGroup):
    def get_version(self):
        key = "version"
        return self.id_data[key] if key in self.id_data else ""

    def set_version(self, value):
        key = "version"
        if key in self.id_data:
            self.id_data[key] = value

    def get_author(self):
        key = "author"
        return self.id_data[key] if key in self.id_data else ""

    def set_author(self, value):
        key = "author"
        if key in self.id_data:
            self.id_data[key] = value

    def get_contact_information(self):
        key = "contactInformation"
        return self.id_data[key] if key in self.id_data else ""

    def set_contact_information(self, value):
        key = "contactInformation"
        if key in self.id_data:
            self.id_data[key] = value

    def get_reference(self):
        key = "reference"
        return self.id_data[key] if key in self.id_data else ""

    def set_reference(self, value):
        key = "reference"
        if key in self.id_data:
            self.id_data[key] = value

    def get_title(self):
        key = "title"
        return self.id_data[key] if key in self.id_data else ""

    def set_title(self, value):
        key = "title"
        if key in self.id_data:
            self.id_data[key] = value

    def get_other_permission_url(self):
        key = "otherPermissionUrl"
        return self.id_data[key] if key in self.id_data else ""

    def set_other_permission_url(self, value):
        key = "otherPermissionUrl"
        if key in self.id_data:
            self.id_data[key] = value

    def get_other_license_url(self):
        key = "otherLicenseUrl"
        return self.id_data[key] if key in self.id_data else ""

    def set_other_license_url(self, value):
        key = "otherLicenseUrl"
        if key in self.id_data:
            self.id_data[key] = value

    version: bpy.props.StringProperty(name='Version',
                                      get=get_version,
                                      set=set_version)
    author: bpy.props.StringProperty(name='Author',
                                     get=get_author,
                                     set=set_author)
    contact_information: bpy.props.StringProperty(name='ContactInformation',
                                                  get=get_contact_information,
                                                  set=set_contact_information)
    reference: bpy.props.StringProperty(name='Reference',
                                        get=get_reference,
                                        set=set_reference)
    title: bpy.props.StringProperty(name='Title',
                                    get=get_title,
                                    set=set_title)
    other_permission_url: bpy.props.StringProperty(name='Other Permission Url',
                                                   get=get_other_permission_url,
                                                   set=set_other_permission_url)
    other_license_url: bpy.props.StringProperty(name='Other License Url',
                                                get=get_other_license_url,
                                                set=set_other_license_url)


class REQUIRED_METAS(bpy.types.PropertyGroup):
    INDEX_ID = 0
    INDEX_NUMBER = 3
    LICENSENAME_OTHER = "Other"
    allowed_user_name_items = [
        ("OnlyAuthor", "OnlyAuthor", "", 0),
        ("ExplicitlyLicensedPerson", "ExplicitlyLicensedPerson", "", 1),
        ("Everyone", "Everyone", "", 2)
    ]
    violent_ussage_name_items = [
        ("Disallow", "Disallow", "", 0),
        ("Allow", "Allow", "", 1)
    ]
    sexual_ussage_name_items = [
        ("Disallow", "Disallow", "", 0),
        ("Allow", "Allow", "", 1)
    ]
    commercial_ussage_name_items = [
        ("Disallow", "Disallow", "", 0),
        ("Allow", "Allow", "", 1)
    ]
    license_name_items = [
        ("Redistribution_Prohibited", "Redistribution_Prohibited", "", 0),
        ("CC0", "CC0", "", 1),
        ("CC_BY", "CC_BY", "", 2),
        ("CC_BY_NC", "CC_BY_NC", "", 3),
        ("CC_BY_SA", "CC_BY_SA", "", 4),
        ("CC_BY_NC_SA", "CC_BY_NC_SA", "", 5),
        ("CC_BY_ND", "CC_BY_ND", "", 6),
        ("CC_BY_NC_ND", "CC_BY_NC_ND", "", 7),
        (LICENSENAME_OTHER, LICENSENAME_OTHER, "", 8),
    ]

    def get_allowed_user_name(self):
        key = "allowedUserName"
        if key in self.id_data:
            v = self.id_data[key]
            ret = 0
            for item in self.allowed_user_name_items:
                if item[self.INDEX_ID] == v:
                    ret = item[self.INDEX_NUMBER]
            return ret
        else:
            return 0

    def set_allowed_user_name(self, value):
        key = "allowedUserName"
        if key in self.id_data:
            self.id_data[key] = self.allowed_user_name_items[value][self.INDEX_ID]

    def get_violent_ussage_name(self):
        key = "violentUssageName"
        if key in self.id_data:
            v = self.id_data[key]
            ret = 0
            for item in self.violent_ussage_name_items:
                if item[self.INDEX_ID] == v:
                    ret = item[self.INDEX_NUMBER]
            return ret
        else:
            return 0

    def set_violent_ussage_name(self, value):
        key = "violentUssageName"
        if key in self.id_data:
            self.id_data[key] = self.violent_ussage_name_items[value][self.INDEX_ID]

    def get_sexual_ussage_name(self):
        key = "sexualUssageName"
        if key in self.id_data:
            v = self.id_data[key]
            ret = 0
            for item in self.sexual_ussage_name_items:
                if item[self.INDEX_ID] == v:
                    ret = item[self.INDEX_NUMBER]
            return ret
        else:
            return 0

    def set_sexual_ussage_name(self, value):
        key = "sexualUssageName"
        if key in self.id_data:
            self.id_data[key] = self.sexual_ussage_name_items[value][self.INDEX_ID]

    def get_commercial_ussage_name(self):
        key = "commercialUssageName"
        if key in self.id_data:
            v = self.id_data[key]
            ret = 0
            for item in self.commercial_ussage_name_items:
                if item[self.INDEX_ID] == v:
                    ret = item[self.INDEX_NUMBER]
            return ret
        else:
            return 0

    def set_commercial_ussage_name(self, value):
        key = "commercialUssageName"
        if key in self.id_data:
            self.id_data[key] = self.commercial_ussage_name_items[value][self.INDEX_ID]

    def get_license_name(self):
        key = "licenseName"
        if key in self.id_data:
            v = self.id_data[key]
            ret = 0
            for item in self.license_name_items:
                if item[self.INDEX_ID] == v:
                    ret = item[self.INDEX_NUMBER]
            return ret
        else:
            return 0

    def set_license_name(self, value):
        key = "licenseName"
        if key in self.id_data:
            self.id_data[key] = self.license_name_items[value][self.INDEX_ID]

    allowed_user_name: bpy.props.EnumProperty(items=allowed_user_name_items,
                                              get=get_allowed_user_name,
                                              set=set_allowed_user_name,
                                              name='Allowed User')
    violent_ussage_name: bpy.props.EnumProperty(items=violent_ussage_name_items,
                                                get=get_violent_ussage_name,
                                                set=set_violent_ussage_name,
                                                name='Violent Ussage')
    sexual_ussage_name: bpy.props.EnumProperty(items=sexual_ussage_name_items,
                                               get=get_sexual_ussage_name,
                                               set=set_sexual_ussage_name,
                                               name='Sexual Ussage')
    commercial_ussage_name: bpy.props.EnumProperty(items=commercial_ussage_name_items,
                                                   get=get_commercial_ussage_name,
                                                   set=set_commercial_ussage_name,
                                                   name='Commercial Ussage')
    license_name: bpy.props.EnumProperty(items=license_name_items,
                                         get=get_license_name,
                                         set=set_license_name,
                                         name='License')


class VRMProps(bpy.types.PropertyGroup):
    humanoid_params: bpy.props.PointerProperty(name="Humanoid Params", type=HUMANOID_PARAMS)
    first_person_params: bpy.props.PointerProperty(name="FirstPerson Params", type=FIRSTPERSON_PARAMS)
    blendshape_group: bpy.props.CollectionProperty(name="Blendshape Group", type=BLENDSHAPE_GROUP)
    spring_bones: bpy.props.CollectionProperty(name="Spring Bones", type=SPRING_BONE_GROUP)
    metas: bpy.props.PointerProperty(name="Metas", type=METAS)
    required_metas: bpy.props.PointerProperty(name="Required Metas", type=REQUIRED_METAS)


>>>>>>> 0a426f1a
if persistent:  # for fake-bpy-modules

    @persistent  # type: ignore[misc]
    def add_shaders(self: Any) -> None:
        shader.add_shaders(self)


classes = [
    VrmAddonPreferences,
    importer.LicenseConfirmation,
    importer.WM_OT_licenseConfirmation,
    WM_OT_gltf2AddonDisabledWarning,
    vrm_helper.Bones_rename,
    vrm_helper.Add_VRM_extensions_to_armature,
    vrm_helper.Add_VRM_require_humanbone_custom_property,
    vrm_helper.Add_VRM_defined_humanbone_custom_property,
    vrm_helper.Vroid2VRC_lipsync_from_json_recipe,
    validation.VrmValidationError,
    validation.WM_OT_vrmValidator,
    importer.ImportVRM,
    exporter.ExportVRM,
    exporter.VRM_IMPORTER_PT_export_error_messages,
    editor.VRM_IMPORTER_PT_controller,
    make_armature.ICYP_OT_MAKE_ARMATURE,
    glsl_drawer.ICYP_OT_Draw_Model,
    glsl_drawer.ICYP_OT_Remove_Draw_Model,
    # detail_mesh_maker.ICYP_OT_DETAIL_MESH_MAKER,
    # blend_model.ICYP_OT_select_helper,
    # mesh_from_bone_envelopes.ICYP_OT_MAKE_MESH_FROM_BONE_ENVELOPES
    VRM_IMPORTER_PT_amature_controller,
    HUMANOID_PARAMS,
    LOOKAT_CURVE,
    MESH_ANNOTATION,
    FIRSTPERSON_PARAMS,
    BLENDSHAPE_BIND,
    BLENDSHAPE_MATERIAL_BIND,
    BLENDSHAPE_GROUP,
    COLLIDER_GROUP,
    BONE_GROUP,
    SPRING_BONE_GROUP,
    METAS,
    REQUIRED_METAS,
    VRMProps,
    VRM_IMPORTER_PT_vrm_humanoid_params,
    VRM_IMPORTER_PT_vrm_firstPerson_params,
    VRM_IMPORTER_PT_vrm_blendshape_group,
    VRM_IMPORTER_PT_vrm_spring_bone,
    VRM_IMPORTER_PT_vrm_metas
]


# アドオン有効化時の処理
def register(init_version: Any) -> None:
    # Sanity check
    if init_version != version.version():
        raise Exception(f"Version mismatch: {init_version} != {version.version()}")

    for cls in classes:
        bpy.utils.register_class(cls)
    bpy.types.TOPBAR_MT_file_import.append(importer.menu_import)
    bpy.types.TOPBAR_MT_file_export.append(exporter.menu_export)
    bpy.types.VIEW3D_MT_armature_add.append(editor.add_armature)
    # bpy.types.VIEW3D_MT_mesh_add.append(editor.make_mesh)
    bpy.app.handlers.load_post.append(add_shaders)
    bpy.app.translations.register(addon_package_name, translation_dictionary)
    bpy.types.Object.vrm_props = \
        bpy.props.PointerProperty(type=VRMProps)


# アドオン無効化時の処理
def unregister() -> None:
    del bpy.types.Object.vrm_props
    bpy.app.translations.unregister(addon_package_name)
    bpy.app.handlers.load_post.remove(add_shaders)
    bpy.types.VIEW3D_MT_armature_add.remove(editor.add_armature)
    # bpy.types.VIEW3D_MT_mesh_add.remove(editor.make_mesh)
    bpy.types.TOPBAR_MT_file_import.remove(importer.menu_import)
    bpy.types.TOPBAR_MT_file_export.remove(exporter.menu_export)
    for cls in classes:
        bpy.utils.unregister_class(cls)<|MERGE_RESOLUTION|>--- conflicted
+++ resolved
@@ -10,510 +10,11 @@
 import bpy
 from bpy.app.handlers import persistent
 
-<<<<<<< HEAD
 from . import editor, exporter, importer, shader, version
 from .editor import glsl_drawer, make_armature, vrm_helper
 from .exporter import validation
 from .lang import translation_dictionary
 from .preferences import VrmAddonPreferences, addon_package_name
-=======
-from . import vrm_types
-from .importer import blend_model, vrm_load
-from .misc import (
-    detail_mesh_maker,
-    glb_factory,
-    glsl_drawer,
-    make_armature,
-    mesh_from_bone_envelopes,
-    version,
-    vrm_helper,
-)
-from .misc.glsl_drawer import GlslDrawObj
-from .misc.preferences import get_preferences
-
-addon_package_name = ".".join(__name__.split(".")[:-1])
-
-
-class VrmAddonPreferences(bpy.types.AddonPreferences):  # type: ignore[misc]
-    bl_idname = addon_package_name
-
-    export_invisibles: bpy.props.BoolProperty(  # type: ignore[valid-type]
-        name="Export invisible objects",  # noqa: F722
-        default=False,
-    )
-    export_only_selections: bpy.props.BoolProperty(  # type: ignore[valid-type]
-        name="Export only selections",  # noqa: F722
-        default=False,
-    )
-
-    def draw(self, context: bpy.types.Context) -> None:
-        layout = self.layout
-        layout.prop(self, "export_invisibles")
-        layout.prop(self, "export_only_selections")
-
-
-class LicenseConfirmation(bpy.types.PropertyGroup):  # type: ignore[misc]
-    message: bpy.props.StringProperty()  # type: ignore[valid-type]
-    url: bpy.props.StringProperty()  # type: ignore[valid-type]
-    json_key: bpy.props.StringProperty()  # type: ignore[valid-type]
-
-
-class ImportVRM(bpy.types.Operator, ImportHelper):  # type: ignore[misc]
-    bl_idname = "import_scene.vrm"
-    bl_label = "Import VRM"
-    bl_description = "Import VRM"
-    bl_options = {"REGISTER", "UNDO"}
-
-    filename_ext = ".vrm"
-    filter_glob: bpy.props.StringProperty(  # type: ignore[valid-type]
-        default="*.vrm", options={"HIDDEN"}  # noqa: F722,F821
-    )
-
-    extract_textures_into_folder: bpy.props.BoolProperty(  # type: ignore[valid-type]
-        default=False, name="Extract texture images into the folder"  # noqa: F722
-    )
-    make_new_texture_folder: bpy.props.BoolProperty(  # type: ignore[valid-type]
-        default=True,
-        name="Don't overwrite existing texture folder (limit:100,000)",  # noqa: F722
-    )
-
-    def execute(self, context: bpy.types.Context) -> Set[str]:
-        license_error = None
-        try:
-            return create_blend_model(
-                self,
-                context,
-                license_check=True,
-            )
-        except vrm_load.LicenseConfirmationRequired as e:
-            license_error = e  # Prevent traceback dump on another exception
-
-        print(license_error.description())
-
-        execution_context = "INVOKE_DEFAULT"
-        import_anyway = False
-        if os.environ.get("BLENDER_VRM_AUTOMATIC_LICENSE_CONFIRMATION") == "true":
-            execution_context = "EXEC_DEFAULT"
-            import_anyway = True
-
-        return cast(
-            Set[str],
-            bpy.ops.wm.vrm_license_warning(
-                execution_context,
-                import_anyway=import_anyway,
-                license_confirmations=license_error.license_confirmations(),
-                filepath=self.filepath,
-                extract_textures_into_folder=self.extract_textures_into_folder,
-                make_new_texture_folder=self.make_new_texture_folder,
-            ),
-        )
-
-    def invoke(self, context: bpy.types.Context, event: bpy.types.Event) -> Set[str]:
-        if not use_legacy_importer_exporter() and "gltf" not in dir(
-            bpy.ops.import_scene
-        ):
-            return cast(
-                Set[str],
-                bpy.ops.wm.gltf2_addon_disabled_warning(
-                    "INVOKE_DEFAULT",
-                ),
-            )
-        return cast(Set[str], ImportHelper.invoke(self, context, event))
-
-
-def create_blend_model(
-    addon: Any,
-    context: bpy.types.Context,
-    license_check: bool,
-) -> Set[str]:
-    legacy_importer = use_legacy_importer_exporter()
-    has_ui_localization = bpy.app.version < (2, 83)
-    ui_localization = False
-    if has_ui_localization:
-        ui_localization = bpy.context.preferences.view.use_international_fonts
-    try:
-        if not legacy_importer:
-            with contextlib.suppress(blend_model.RetryUsingLegacyImporter):
-                vrm_pydata = vrm_load.read_vrm(
-                    addon.filepath,
-                    addon.extract_textures_into_folder,
-                    addon.make_new_texture_folder,
-                    license_check=license_check,
-                    legacy_importer=legacy_importer,
-                )
-                blend_model.BlendModel(
-                    context,
-                    vrm_pydata,
-                    addon.extract_textures_into_folder,
-                    addon.make_new_texture_folder,
-                    legacy_importer=legacy_importer,
-                )
-                return {"FINISHED"}
-
-        vrm_pydata = vrm_load.read_vrm(
-            addon.filepath,
-            addon.extract_textures_into_folder,
-            addon.make_new_texture_folder,
-            license_check=license_check,
-            legacy_importer=True,
-        )
-        blend_model.BlendModel(
-            context,
-            vrm_pydata,
-            addon.extract_textures_into_folder,
-            addon.make_new_texture_folder,
-            legacy_importer=True,
-        )
-    finally:
-        if has_ui_localization and ui_localization:
-            bpy.context.preferences.view.use_international_fonts = ui_localization
-
-    return {"FINISHED"}
-
-
-def use_legacy_importer_exporter() -> bool:
-    return bool(bpy.app.version < (2, 83))
-
-
-def menu_import(
-    import_op: bpy.types.Operator, context: bpy.types.Context
-) -> None:  # Same as test/blender_io.py for now
-    import_op.layout.operator(ImportVRM.bl_idname, text="VRM (.vrm)")
-
-
-def export_vrm_update_addon_preferences(
-    export_op: bpy.types.Operator, context: bpy.types.Context
-) -> None:
-    preferences = get_preferences(context)
-    if not preferences:
-        return
-    if bool(preferences.export_invisibles) != bool(export_op.export_invisibles):
-        preferences.export_invisibles = export_op.export_invisibles
-    if bool(preferences.export_only_selections) != bool(
-        export_op.export_only_selections
-    ):
-        preferences.export_only_selections = export_op.export_only_selections
-
-
-class ExportVRM(bpy.types.Operator, ExportHelper):  # type: ignore[misc]
-    bl_idname = "export_scene.vrm"
-    bl_label = "Export VRM"
-    bl_description = "Export VRM"
-    bl_options = {"REGISTER", "UNDO"}
-
-    filename_ext = ".vrm"
-    filter_glob: bpy.props.StringProperty(  # type: ignore[valid-type]
-        default="*.vrm", options={"HIDDEN"}  # noqa: F722,F821
-    )
-
-    # vrm_version : bpy.props.EnumProperty(name="VRM version" ,items=(("0.0","0.0",""),("1.0","1.0","")))
-    export_invisibles: bpy.props.BoolProperty(  # type: ignore[valid-type]
-        name="Export invisible objects",  # noqa: F722
-        update=export_vrm_update_addon_preferences,
-    )
-    export_only_selections: bpy.props.BoolProperty(  # type: ignore[valid-type]
-        name="Export only selections",  # noqa: F722
-        update=export_vrm_update_addon_preferences,
-    )
-
-    errors: bpy.props.CollectionProperty(type=vrm_helper.VrmValidationError)  # type: ignore[valid-type]
-
-    def execute(self, context: bpy.types.Context) -> Set[str]:
-        if not self.filepath:
-            return {"CANCELLED"}
-        filepath: str = self.filepath
-
-        try:
-            glb_obj = glb_factory.GlbObj(
-                bool(self.export_invisibles), bool(self.export_only_selections)
-            )
-        except glb_factory.GlbObj.ValidationError:
-            return {"CANCELLED"}
-        # vrm_bin =  glb_obj().convert_bpy2glb(self.vrm_version)
-        vrm_bin = glb_obj.convert_bpy2glb("0.0")
-        if vrm_bin is None:
-            return {"CANCELLED"}
-        with open(filepath, "wb") as f:
-            f.write(vrm_bin)
-        return {"FINISHED"}
-
-    def invoke(self, context: bpy.types.Context, event: bpy.types.Event) -> Set[str]:
-        preferences = get_preferences(context)
-        if preferences:
-            self.export_invisibles = bool(preferences.export_invisibles)
-            self.export_only_selections = bool(preferences.export_only_selections)
-        if not use_legacy_importer_exporter() and "gltf" not in dir(
-            bpy.ops.export_scene
-        ):
-            return cast(
-                Set[str],
-                bpy.ops.wm.gltf2_addon_disabled_warning(
-                    "INVOKE_DEFAULT",
-                ),
-            )
-        return cast(Set[str], ExportHelper.invoke(self, context, event))
-
-    def draw(self, context: bpy.types.Context) -> None:
-        pass  # Is needed to get panels available
-
-
-class VRM_IMPORTER_PT_export_error_messages(bpy.types.Panel):  # type: ignore[misc] # noqa: N801
-    bl_space_type = "FILE_BROWSER"
-    bl_region_type = "TOOL_PROPS"
-    bl_parent_id = "FILE_PT_operator"
-    bl_label = ""
-    bl_options = {"HIDE_HEADER"}
-
-    @classmethod
-    def poll(cls, context: bpy.types.Context) -> bool:
-        return (
-            str(context.space_data.active_operator.bl_idname) == "EXPORT_SCENE_OT_vrm"
-        )
-
-    def draw(self, context: bpy.types.Context) -> None:
-        layout = self.layout
-        layout.use_property_split = True
-        layout.use_property_decorate = False  # No animation.
-
-        operator = context.space_data.active_operator
-
-        layout.prop(operator, "export_invisibles")
-        layout.prop(operator, "export_only_selections")
-
-        vrm_helper.WM_OT_vrmValidator.detect_errors_and_warnings(
-            context, operator.errors, False, layout
-        )
-
-
-def menu_export(export_op: bpy.types.Operator, context: bpy.types.Context) -> None:
-    export_op.layout.operator(ExportVRM.bl_idname, text="VRM (.vrm)")
-
-
-def add_armature(
-    add_armature_op: bpy.types.Operator, context: bpy.types.Context
-) -> None:
-    add_armature_op.layout.operator(
-        make_armature.ICYP_OT_MAKE_ARMATURE.bl_idname,
-        text="VRM Humanoid",
-        icon="OUTLINER_OB_ARMATURE",
-    )
-
-
-def make_mesh(make_mesh_op: bpy.types.Operator, context: bpy.types.Context) -> None:
-    make_mesh_op.layout.separator()
-    make_mesh_op.layout.operator(
-        mesh_from_bone_envelopes.ICYP_OT_MAKE_MESH_FROM_BONE_ENVELOPES.bl_idname,
-        text="Mesh from selected armature",
-        icon="PLUGIN",
-    )
-    make_mesh_op.layout.operator(
-        detail_mesh_maker.ICYP_OT_DETAIL_MESH_MAKER.bl_idname,
-        text="(WIP)Face mesh from selected armature and bound mesh",
-        icon="PLUGIN",
-    )
-
-
-class VRM_IMPORTER_PT_controller(bpy.types.Panel):  # type: ignore[misc] # noqa: N801
-    bl_idname = "ICYP_PT_ui_controller"
-    bl_label = "VRM Helper"
-    # どこに置くかの定義
-    bl_space_type = "VIEW_3D"
-    bl_region_type = "UI"
-    bl_category = "VRM"
-
-    @classmethod
-    def poll(cls, context: bpy.types.Context) -> bool:
-        return bool(context.active_object)
-
-    def draw(self, context: bpy.types.Context) -> None:
-        active_object = context.active_object
-        mode = context.mode
-        layout = self.layout
-        object_type = active_object.type
-
-        # region draw_main
-        if mode == "OBJECT":
-            # object_mode_box = layout.box()
-            vrm_validator_prop = layout.operator(
-                vrm_helper.WM_OT_vrmValidator.bl_idname,
-                text=vrm_helper.lang_support("Validate VRM model", "VRMモデルのチェック"),
-                icon='VIEWZOOM'
-            )
-            preferences = get_preferences(context)
-            if preferences:
-                layout.prop(
-                    preferences,
-                    "export_invisibles",
-                    text=vrm_helper.lang_support(
-                        "Export invisible objects", "非表示オブジェクトを含める"
-                    )
-                )
-                layout.prop(
-                    preferences,
-                    "export_only_selections",
-                    text=vrm_helper.lang_support(
-                        "Export only selections", "選択されたオブジェクトのみ"
-                    )
-                )
-
-            vrm_validator_prop.show_successful_message = True
-            # vrm_validator_prop.errors = []  # これはできない
-            layout.separator()
-            layout.label(text="MToon preview")
-
-            if GlslDrawObj.draw_objs:
-                layout.operator(
-                    glsl_drawer.ICYP_OT_Remove_Draw_Model.bl_idname,
-                    icon='SHADING_RENDERED',
-                    depress=True)
-            else:
-                if [obj for obj in bpy.data.objects if obj.type == "LIGHT"]:
-                    layout.operator(glsl_drawer.ICYP_OT_Draw_Model.bl_idname,
-                                    icon='SHADING_RENDERED',
-                                    depress=False)
-                else:
-                    layout.box().label(
-                        icon="INFO",
-                        text=vrm_helper.lang_support("A light is required", "ライトが必要です"))
-            if object_type == "MESH":
-                layout.separator()
-                layout.operator(vrm_helper.Vroid2VRC_lipsync_from_json_recipe.bl_idname,
-                                icon="EXPERIMENTAL")
-        if mode == "EDIT_MESH":
-            layout.operator(bpy.ops.mesh.symmetry_snap.idname_py(),
-                            icon='MOD_MIRROR')
-        # endregion draw_main
->>>>>>> 0a426f1a
-
-
-class VRM_IMPORTER_PT_amature_controller(bpy.types.Panel):
-    bl_idname = "VRM_IMPORTER_PT_amature_controller"
-    bl_label = "VRM Amature Helper"
-    bl_space_type = "VIEW_3D"
-    bl_region_type = "UI"
-    bl_category = "VRM"
-
-    @classmethod
-    def poll(cls, context: bpy.types.Context) -> bool:
-        return bool(context.active_object) and context.active_object.type == "ARMATURE"
-
-    def draw(self, context: bpy.types.Context) -> None:
-        active_object = context.active_object
-        layout = self.layout
-        data = active_object.data
-
-        def show_ui(parent, bone, icon):
-            parent.prop_search(
-                data, f'["{bone}"]', data, "bones", text=bone, icon=icon
-            )
-
-        def show_add_require(parent, bone):
-            parent.operator(
-                vrm_helper.Add_VRM_require_humanbone_custom_property.bl_idname,
-                text=f"Add {bone} property",
-                icon="ADD",
-            )
-
-        def show_add_defined(parent, bone):
-            parent.operator(
-                vrm_helper.Add_VRM_defined_humanbone_custom_property.bl_idname,
-                text=f"Add {bone} property",
-                icon="ADD",
-            )
-
-        armature_box = layout
-        armature_box.operator(vrm_helper.Add_VRM_extensions_to_armature.bl_idname,
-                              icon='MOD_BUILD')
-
-        layout.separator()
-        requires_box = armature_box.box()
-        requires_box.label(text="VRM Required Bones", icon="ARMATURE_DATA")
-        for req in vrm_types.HumanBones.center_req[::-1]:
-            icon = "USER"
-            if req in data:
-                show_ui(requires_box, req, icon)
-            else:
-                show_add_require(requires_box, req)
-        row = requires_box.row()
-        column = row.column()
-        for req in vrm_types.HumanBones.right_arm_req:
-            icon = "VIEW_PAN"
-            if req in data:
-                show_ui(column, req, icon)
-            else:
-                show_add_require(column, req)
-        column = row.column()
-        for req in vrm_types.HumanBones.left_arm_req:
-            icon = "VIEW_PAN"
-            if req in data:
-                show_ui(column, req, icon)
-            else:
-                show_add_require(column, req)
-        row = requires_box.row()
-        column = row.column()
-        for req in vrm_types.HumanBones.right_leg_req:
-            icon = "MOD_DYNAMICPAINT"
-            if req in data:
-                show_ui(column, req, icon)
-            else:
-                show_add_require(column, req)
-        column = row.column()
-        for req in vrm_types.HumanBones.left_leg_req:
-            icon = "MOD_DYNAMICPAINT"
-            if req in data:
-                show_ui(column, req, icon)
-            else:
-                show_add_require(column, req)
-        defines_box = armature_box.box()
-        defines_box.label(text="VRM Optional Bones", icon="BONE_DATA")
-        row = defines_box.row()
-        for defs in ["rightEye"]:
-            icon = "HIDE_OFF"
-            if defs in data:
-                show_ui(row, defs, icon)
-            else:
-                show_add_defined(row, defs)
-        for defs in ["leftEye"]:
-            icon = "HIDE_OFF"
-            if defs in data:
-                show_ui(row, defs, icon)
-            else:
-                show_add_defined(row, defs)
-        for defs in vrm_types.HumanBones.center_def[::-1]:
-            icon = "USER"
-            if defs in data:
-                show_ui(defines_box, defs, icon)
-            else:
-                show_add_defined(defines_box, defs)
-        defines_box.separator()
-        for defs in vrm_types.HumanBones.right_arm_def:
-            icon = "VIEW_PAN"
-            if defs in data:
-                show_ui(defines_box, defs, icon)
-            else:
-                show_add_defined(defines_box, defs)
-        for defs in vrm_types.HumanBones.right_leg_def:
-            icon = "MOD_DYNAMICPAINT"
-            if defs in data:
-                show_ui(defines_box, defs, icon)
-            else:
-                show_add_defined(defines_box, defs)
-        defines_box.separator()
-        for defs in vrm_types.HumanBones.left_arm_def:
-            icon = "VIEW_PAN"
-            if defs in data:
-                show_ui(defines_box, defs, icon)
-            else:
-                show_add_defined(defines_box, defs)
-        for defs in vrm_types.HumanBones.left_leg_def:
-            icon = "MOD_DYNAMICPAINT"
-            if defs in data:
-                show_ui(defines_box, defs, icon)
-            else:
-                show_add_defined(defines_box, defs)
-        armature_box.separator()
-        armature_box.operator(vrm_helper.Bones_rename.bl_idname,
-                              icon="EXPERIMENTAL")
 
 
 class WM_OT_gltf2AddonDisabledWarning(bpy.types.Operator):  # type: ignore[misc] # noqa: N801
@@ -535,847 +36,6 @@
         )
 
 
-<<<<<<< HEAD
-=======
-class WM_OT_licenseConfirmation(bpy.types.Operator):  # type: ignore[misc] # noqa: N801
-    bl_label = "License confirmation"
-    bl_idname = "wm.vrm_license_warning"
-    bl_options = {"REGISTER", "UNDO"}
-
-    filepath: bpy.props.StringProperty()  # type: ignore[valid-type]
-
-    license_confirmations: bpy.props.CollectionProperty(type=LicenseConfirmation)  # type: ignore[valid-type]
-    import_anyway: bpy.props.BoolProperty()  # type: ignore[valid-type]
-
-    extract_textures_into_folder: bpy.props.BoolProperty()  # type: ignore[valid-type]
-    make_new_texture_folder: bpy.props.BoolProperty()  # type: ignore[valid-type]
-
-    def execute(self, context: bpy.types.Context) -> Set[str]:
-        if not self.import_anyway:
-            return {"CANCELLED"}
-        return create_blend_model(
-            self,
-            context,
-            license_check=False,
-        )
-
-    def invoke(self, context: bpy.types.Context, event: bpy.types.Event) -> Set[str]:
-        return cast(
-            Set[str], context.window_manager.invoke_props_dialog(self, width=600)
-        )
-
-    def draw(self, context: bpy.types.Context) -> None:
-        layout = self.layout
-        layout.label(text=self.filepath)
-        for license_confirmation in self.license_confirmations:
-            for line in license_confirmation.message.split("\n"):
-                layout.label(text=line)
-            if license_confirmation.json_key:
-                layout.label(
-                    text=vrm_helper.lang_support(
-                        "For more information please check following URL.",
-                        "詳しくは下記のURLを確認してください。",
-                    )
-                )
-                layout.prop(
-                    license_confirmation,
-                    "url",
-                    text=license_confirmation.json_key,
-                    translate=False,
-                )
-        layout.prop(
-            self,
-            "import_anyway",
-            text=vrm_helper.lang_support("Import anyway", "インポートします"),
-        )
-
-
-class VRM_IMPORTER_PT_vrm_humanoid_params(bpy.types.Panel):
-    bl_idname = "VRM_IMPORTER_PT_vrm_humanoid_params"
-    bl_label = "VRM Humanoid Params"
-    bl_space_type = "PROPERTIES"
-    bl_region_type = "WINDOW"
-    bl_context = "object"
-    bl_options = {'DEFAULT_CLOSED'}
-
-    @classmethod
-    def poll(cls, context):
-        exist = context.object is not None
-        armature = context.object.type == "ARMATURE"
-        return exist and armature
-
-    def draw_header(self, context):
-        layout = self.layout
-        layout.label(icon="ARMATURE_DATA")
-
-    def draw(self, context: bpy.types.Context) -> None:
-        layout = self.layout
-        testing = layout.box()
-        testing.label(text='Testing',
-                      icon='EXPERIMENTAL')
-        active_object = context.active_object
-        layout.label(text='Arm', icon="VIEW_PAN")
-        layout.prop(
-            active_object.vrm_props.humanoid_params,
-            "arm_stretch",
-        )
-        layout.prop(
-            active_object.vrm_props.humanoid_params,
-            "upper_arm_twist"
-        )
-        layout.prop(
-            active_object.vrm_props.humanoid_params,
-            "lower_arm_twist"
-        )
-        layout.separator()
-        layout.label(text='Leg', icon="MOD_DYNAMICPAINT")
-        layout.prop(
-            active_object.vrm_props.humanoid_params,
-            "leg_stretch"
-        )
-        layout.prop(
-            active_object.vrm_props.humanoid_params,
-            "upper_leg_twist"
-        )
-        layout.prop(
-            active_object.vrm_props.humanoid_params,
-            "lower_leg_twist"
-        )
-        layout.prop(
-            active_object.vrm_props.humanoid_params,
-            "feet_spacing"
-        )
-        layout.separator()
-        layout.prop(
-            active_object.vrm_props.humanoid_params,
-            "has_translation_dof"
-        )
-
-
-class VRM_IMPORTER_PT_vrm_firstPerson_params(bpy.types.Panel):
-    bl_idname = "VRM_IMPORTER_PT_vrm_firstPerson_params"
-    bl_label = "VRM FirstPerson Params"
-    bl_space_type = "PROPERTIES"
-    bl_region_type = "WINDOW"
-    bl_context = "object"
-    bl_options = {'DEFAULT_CLOSED'}
-
-    @classmethod
-    def poll(cls, context):
-        exist = context.object is not None
-        armature = context.object.type == "ARMATURE"
-        return exist and armature
-
-    def draw_header(self, context):
-        layout = self.layout
-        layout.label(icon="HIDE_OFF")
-
-    def draw(self, context: bpy.types.Context) -> None:
-        layout = self.layout
-        testing = layout.box()
-        testing.label(text='Testing',
-                      icon='EXPERIMENTAL')
-        active_object = context.active_object
-        data = active_object.data
-        blend_data = context.blend_data
-        props = active_object.vrm_props.first_person_params
-        layout.prop_search(props,
-                           "first_person_bone",
-                           data,
-                           "bones")
-        layout.prop(
-            props,
-            "first_person_bone_offset",
-            icon='BONE_DATA'
-        )
-        layout.prop(
-            props,
-            "look_at_type_name"
-        )
-        for item in props.mesh_annotations:
-            box = layout.row()
-            box.prop_search(
-                item,
-                "mesh",
-                blend_data,
-                "meshes")
-            box.prop(
-                item,
-                "first_person_flag"
-            )
-        box = layout.box()
-        box.label(text='Look At Horizontal Inner',
-                  icon='FULLSCREEN_EXIT')
-        box.prop(
-            props.look_at_horizontal_inner,
-            "curve"
-        )
-        box.prop(
-            props.look_at_horizontal_inner,
-            "x_range"
-        )
-        box.prop(
-            props.look_at_horizontal_inner,
-            "y_range"
-        )
-        box = layout.box()
-        box.label(text='Look At Horizontal Outer',
-                  icon='FULLSCREEN_ENTER')
-        box.prop(
-            props.look_at_horizontal_outer,
-            "curve"
-        )
-        box.prop(
-            props.look_at_horizontal_outer,
-            "x_range"
-        )
-        box.prop(
-            props.look_at_horizontal_outer,
-            "y_range"
-        )
-        box = layout.box()
-        box.label(text='Look At Vertical Up',
-                  icon='ANCHOR_TOP')
-        box.prop(
-            props.look_at_vertical_up,
-            "curve"
-        )
-        box.prop(
-            props.look_at_vertical_up,
-            "x_range"
-        )
-        box.prop(
-            props.look_at_vertical_up,
-            "y_range"
-        )
-        box = layout.box()
-        box.label(text='Look At Vertical Down',
-                  icon='ANCHOR_BOTTOM')
-        box.prop(
-            props.look_at_vertical_down,
-            "curve"
-        )
-        box.prop(
-            props.look_at_vertical_down,
-            "x_range"
-        )
-        box.prop(
-            props.look_at_vertical_down,
-            "y_range"
-        )
-
-
-class VRM_IMPORTER_PT_vrm_blendshape_group(bpy.types.Panel):
-    bl_idname = "VRM_IMPORTER_PT_vrm_blendshape_group"
-    bl_label = "VRM Blendshape Group"
-    bl_space_type = "PROPERTIES"
-    bl_region_type = "WINDOW"
-    bl_context = "object"
-    bl_options = {'DEFAULT_CLOSED'}
-
-    @classmethod
-    def poll(cls, context):
-        exist = context.object is not None
-        armature = context.object.type == "ARMATURE"
-        return exist and armature
-
-    def draw_header(self, context):
-        layout = self.layout
-        layout.label(icon="SHAPEKEY_DATA")
-
-    def draw(self, context: bpy.types.Context) -> None:
-        layout = self.layout
-        testing = layout.box()
-        testing.label(text='Testing',
-                      icon='EXPERIMENTAL')
-        active_object = context.active_object
-        blend_data = context.blend_data
-        for blendshape in active_object.vrm_props.blendshape_group:
-            box = layout.box()
-            box.prop(
-                blendshape,
-                "name"
-            )
-            box.prop(
-                blendshape,
-                "preset_name"
-            )
-
-            box.prop(
-                blendshape,
-                "is_binary",
-                icon='IPO_CONSTANT'
-            )
-            box.separator()
-            row = box.row()
-            row.prop(
-                blendshape,
-                "show_expanded_binds",
-                icon='TRIA_DOWN' if blendshape.show_expanded_binds else 'TRIA_RIGHT',
-                icon_only=True,
-                emboss=False
-            )
-            row.label(text="Binds")
-            if blendshape.show_expanded_binds:
-                for bind in blendshape.binds:
-                    box.prop_search(
-                        bind,
-                        "mesh",
-                        blend_data,
-                        "meshes"
-                    )
-                    box.prop(
-                        bind,
-                        "index"
-                    )
-                    box.prop(
-                        bind,
-                        "weight"
-                    )
-                    box.separator()
-            box.label(text="materialValues is yet")
-
-
-class VRM_IMPORTER_PT_vrm_spring_bone(bpy.types.Panel):
-    bl_idname = "VRM_IMPORTER_PT_vrm_spring_bone"
-    bl_label = "VRM Spring Bones"
-    bl_space_type = "PROPERTIES"
-    bl_region_type = "WINDOW"
-    bl_context = "object"
-    bl_options = {'DEFAULT_CLOSED'}
-
-    @classmethod
-    def poll(cls, context):
-        exist = context.object is not None
-        armature = context.object.type == "ARMATURE"
-        return exist and armature
-
-    def draw_header(self, context):
-        layout = self.layout
-        layout.label(icon="RIGID_BODY_CONSTRAINT")
-
-    def draw(self, context: bpy.types.Context) -> None:
-        layout = self.layout
-        testing = layout.box()
-        testing.label(text='Testing',
-                      icon='EXPERIMENTAL')
-        active_object = context.active_object
-        data = context.active_object.data
-        spring_bones = active_object.vrm_props.spring_bones
-
-        for spring_bone in spring_bones:
-            box = layout.box()
-            row = box.row()
-            row.label(icon='REMOVE')
-            # row.alignment = 'RIGHT'
-            box.prop(
-                spring_bone,
-                "comment",
-                icon='BOOKMARKS'
-            )
-            box.prop(
-                spring_bone,
-                "stiffiness",
-                icon='RIGID_BODY_CONSTRAINT'
-            )
-            box.prop(
-                spring_bone,
-                "drag_force",
-                icon='FORCE_DRAG'
-            )
-            box.separator()
-            box.prop(
-                spring_bone,
-                "gravity_power",
-                icon='OUTLINER_OB_FORCE_FIELD'
-            )
-            box.prop(
-                spring_bone,
-                "gravity_dir",
-                icon='OUTLINER_OB_FORCE_FIELD'
-            )
-            box.separator()
-            box.prop_search(spring_bone,
-                            "center",
-                            data,
-                            "bones",
-                            icon='PIVOT_MEDIAN')
-            box.prop(
-                spring_bone,
-                "hit_radius",
-                icon="MOD_PHYSICS",
-            )
-            box.separator()
-            row = box.row()
-            row.prop(
-                spring_bone,
-                "show_expanded_bones",
-                icon='TRIA_DOWN' if spring_bone.show_expanded_bones else 'TRIA_RIGHT',
-                icon_only=True,
-                emboss=False
-            )
-            row.label(text='Bones')
-            if spring_bone.show_expanded_bones:
-                for bone in spring_bone.bones:
-                    box.prop_search(bone,
-                                    "name",
-                                    data,
-                                    "bones")
-            row = box.row()
-            row.prop(
-                spring_bone,
-                "show_expanded_collider_groups",
-                icon='TRIA_DOWN' if spring_bone.show_expanded_collider_groups else 'TRIA_RIGHT',
-                icon_only=True,
-                emboss=False
-            )
-            row.label(text='Collider Group')
-            if spring_bone.show_expanded_collider_groups:
-                for collider_group in spring_bone.collider_groups:
-                    box.prop_search(collider_group,
-                                    "name",
-                                    data,
-                                    "bones")
-
-
-class VRM_IMPORTER_PT_vrm_metas(bpy.types.Panel):
-    bl_idname = "VRM_IMPORTER_PT_vrm_metas"
-    bl_label = "VRM Metas"
-    bl_space_type = "PROPERTIES"
-    bl_region_type = "WINDOW"
-    bl_context = "object"
-
-    @classmethod
-    def poll(cls, context):
-        exist = context.object is not None
-        armature = context.object.type == "ARMATURE"
-        return exist and armature
-
-    def draw_header(self, context):
-        layout = self.layout
-        layout.label(icon="FILE_BLEND")
-
-    def draw(self, context: bpy.types.Context) -> None:
-        layout = self.layout
-        testing = layout.box()
-        testing.label(text='Testing',
-                      icon='EXPERIMENTAL')
-        active_object = context.active_object
-        layout.prop(
-            active_object.vrm_props.metas,
-            "author",
-            icon='USER'
-        )
-        layout.prop(
-            active_object.vrm_props.metas,
-            "contact_information",
-            icon='URL'
-        )
-        layout.separator()
-        layout.prop(
-            active_object.vrm_props.metas,
-            "title",
-            icon='FILE_BLEND'
-        )
-        layout.prop(
-            active_object.vrm_props.metas,
-            "version",
-            icon='LINENUMBERS_ON'
-        )
-        layout.prop(
-            active_object.vrm_props.metas,
-            "reference",
-            icon='URL'
-        )
-        layout.separator()
-        box = layout.box()
-        box.prop(
-            active_object.vrm_props.required_metas,
-            "allowed_user_name",
-            icon='MATCLOTH'
-        )
-        box.prop(
-            active_object.vrm_props.required_metas,
-            "violent_ussage_name",
-            icon='ORPHAN_DATA'
-        )
-        box.prop(
-            active_object.vrm_props.required_metas,
-            "sexual_ussage_name",
-            icon='FUND'
-        )
-        box.prop(
-            active_object.vrm_props.required_metas,
-            "commercial_ussage_name",
-            icon='SOLO_OFF'
-        )
-        box.prop(
-            active_object.vrm_props.required_metas,
-            "license_name",
-            icon='COMMUNITY'
-        )
-        if active_object.vrm_props.required_metas.license_name == REQUIRED_METAS.LICENSENAME_OTHER:
-            layout.prop(
-                active_object.vrm_props.metas,
-                "other_license_url",
-                icon='URL'
-            )
-        layout.prop(
-            active_object.vrm_props.metas,
-            "other_permission_url",
-            icon='URL'
-        )
-
-
-class HUMANOID_PARAMS(bpy.types.PropertyGroup):
-    arm_stretch: bpy.props.FloatProperty(name='Arm Stretch')
-    leg_stretch: bpy.props.FloatProperty(name='Leg Stretch')
-    upper_arm_twist: bpy.props.FloatProperty(name='Upper Arm Twist')
-    lower_arm_twist: bpy.props.FloatProperty(name='Lower Arm Twist')
-    upper_leg_twist: bpy.props.FloatProperty(name='Upper Leg Twist')
-    lower_leg_twist: bpy.props.FloatProperty(name='Lower Leg Twist')
-    feet_spacing: bpy.props.IntProperty(name='Feet Spacing')
-    has_translation_dof: bpy.props.BoolProperty(name='Has Translation DoF')
-
-
-class LOOKAT_CURVE(bpy.types.PropertyGroup):
-    curve: bpy.props.FloatVectorProperty(size=8, name='Curve')
-    x_range: bpy.props.IntProperty(name='X Range')
-    y_range: bpy.props.IntProperty(name='Y Range')
-
-
-class MESH_ANNOTATION(bpy.types.PropertyGroup):
-    mesh: bpy.props.StringProperty(name='Mesh')
-    first_person_flag_items = [
-        ("Auto", "Auto", "", 0),
-        ("FirstPersonOnly", "FirstPersonOnly", "", 1),
-        ("ThirdPersonOnly", "ThirdPersonOnly", "", 2),
-        ("Both", "Both", "", 3),
-    ]
-    first_person_flag: bpy.props.EnumProperty(items=first_person_flag_items,
-                                              name='First Person Flag')
-
-
-class FIRSTPERSON_PARAMS(bpy.types.PropertyGroup):
-    first_person_bone: bpy.props.StringProperty(name='First Person Bone')
-    first_person_bone_offset: bpy.props.FloatVectorProperty(size=3,
-                                                            name='first Person Bone Offset',
-                                                            subtype='TRANSLATION',
-                                                            unit='LENGTH')
-    mesh_annotations: bpy.props.CollectionProperty(name="Mesh Annotations", type=MESH_ANNOTATION)
-    look_at_type_name_items = [
-        ("Bone", "Bone", "Bone", "BONE_DATA", 0),
-        ("BlendShape", "BlendShape", "BlendShape", "SHAPEKEY_DATA", 1)
-    ]
-    look_at_type_name: bpy.props.EnumProperty(items=look_at_type_name_items,
-                                              name='Look At Type Name')
-    look_at_horizontal_inner: bpy.props.PointerProperty(type=LOOKAT_CURVE, name='Look At Horizontal Inner')
-    look_at_horizontal_outer: bpy.props.PointerProperty(type=LOOKAT_CURVE, name='Look At Horizontal Outer')
-    look_at_vertical_down: bpy.props.PointerProperty(type=LOOKAT_CURVE, name='Look At Vertical Down')
-    look_at_vertical_up: bpy.props.PointerProperty(type=LOOKAT_CURVE, name='lookAt Vertical Up')
-
-
-class BLENDSHAPE_BIND(bpy.types.PropertyGroup):
-    mesh: bpy.props.StringProperty(name='Mesh')
-    index: bpy.props.StringProperty(name='Index')
-    weight: bpy.props.FloatProperty(name='Weight')
-
-
-class BLENDSHAPE_MATERIAL_BIND(bpy.types.PropertyGroup):
-    material_name: bpy.props.StringProperty(name='Material Name')
-    property_name: bpy.props.StringProperty(name='Property Name')
-    targetValue = None   # Dummy
-
-
-class BLENDSHAPE_GROUP(bpy.types.PropertyGroup):
-    name: bpy.props.StringProperty(name='Name')
-    preset_name_items = [
-        ("unknown", "unknown", "", "NONE", 0),
-        ("neutral", "neutral", "", "NONE", 1),
-        ("a", "a", "", "EVENT_A", 2),
-        ("i", "i", "", "EVENT_I", 3),
-        ("u", "u", "", "EVENT_U", 4),
-        ("e", "e", "", "EVENT_E", 5),
-        ("o", "o", "", "EVENT_O", 6),
-        ("blink", "blink", "", "HIDE_ON", 7),
-        ("joy", "joy", "", "HEART", 8),
-        ("angry", "angry", "", "ORPHAN_DATA", 9),
-        ("sorrow", "sorrow", "", "MOD_FLUIDSIM", 10),
-        ("fun", "fun", "", "LIGHT_SUN", 11),
-        ("lookup", "lookup", "", "ANCHOR_TOP", 12),
-        ("lookdown", "lookdown", "", "ANCHOR_BOTTOM", 13),
-        ("lookleft", "lookleft", "", "ANCHOR_RIGHT", 14),
-        ("lookright", "lookright", "", "ANCHOR_LEFT", 15),
-        ("blink_l", "blink_l", "", "HIDE_ON", 16),
-        ("blink_r", "blink_r", "", "HIDE_ON", 17)
-    ]
-    preset_name: bpy.props.EnumProperty(items=preset_name_items,
-                                        name='Preset')
-    binds: bpy.props.CollectionProperty(type=BLENDSHAPE_BIND, name="Binds")
-    material_values = bpy.props.CollectionProperty(type=BLENDSHAPE_MATERIAL_BIND, name="Material Values")
-    is_binary: bpy.props.BoolProperty(name='Is Binary')
-    show_expanded_binds: bpy.props.BoolProperty(name='Show Expanded Binds')
-
-
-class COLLIDER_GROUP(bpy.types.PropertyGroup):
-    name: bpy.props.StringProperty(name='Name')
-
-
-class BONE_GROUP(bpy.types.PropertyGroup):
-    name: bpy.props.StringProperty(name='Name')
-
-
-class SPRING_BONE_GROUP(bpy.types.PropertyGroup):
-    comment: bpy.props.StringProperty(name='Comment')
-    stiffiness: bpy.props.IntProperty(name='Stiffiness')
-    gravity_power: bpy.props.IntProperty(name='Gravity Power')
-    gravity_dir: bpy.props.FloatVectorProperty(size=3, name='Gravity Dir')
-    drag_force: bpy.props.FloatProperty(name='DragForce')
-    center: bpy.props.StringProperty(name='Center')
-    hit_radius: bpy.props.FloatProperty(name='Hit Radius')
-    bones: bpy.props.CollectionProperty(name="Bones", type=BONE_GROUP)
-    collider_groups: bpy.props.CollectionProperty(name="Collider Groups", type=COLLIDER_GROUP)
-    show_expanded_bones: bpy.props.BoolProperty(name='Show Expanded Bones')    
-    show_expanded_collider_groups: bpy.props.BoolProperty(name='Show Expanded Collider Groups')
-
-
-class METAS(bpy.types.PropertyGroup):
-    def get_version(self):
-        key = "version"
-        return self.id_data[key] if key in self.id_data else ""
-
-    def set_version(self, value):
-        key = "version"
-        if key in self.id_data:
-            self.id_data[key] = value
-
-    def get_author(self):
-        key = "author"
-        return self.id_data[key] if key in self.id_data else ""
-
-    def set_author(self, value):
-        key = "author"
-        if key in self.id_data:
-            self.id_data[key] = value
-
-    def get_contact_information(self):
-        key = "contactInformation"
-        return self.id_data[key] if key in self.id_data else ""
-
-    def set_contact_information(self, value):
-        key = "contactInformation"
-        if key in self.id_data:
-            self.id_data[key] = value
-
-    def get_reference(self):
-        key = "reference"
-        return self.id_data[key] if key in self.id_data else ""
-
-    def set_reference(self, value):
-        key = "reference"
-        if key in self.id_data:
-            self.id_data[key] = value
-
-    def get_title(self):
-        key = "title"
-        return self.id_data[key] if key in self.id_data else ""
-
-    def set_title(self, value):
-        key = "title"
-        if key in self.id_data:
-            self.id_data[key] = value
-
-    def get_other_permission_url(self):
-        key = "otherPermissionUrl"
-        return self.id_data[key] if key in self.id_data else ""
-
-    def set_other_permission_url(self, value):
-        key = "otherPermissionUrl"
-        if key in self.id_data:
-            self.id_data[key] = value
-
-    def get_other_license_url(self):
-        key = "otherLicenseUrl"
-        return self.id_data[key] if key in self.id_data else ""
-
-    def set_other_license_url(self, value):
-        key = "otherLicenseUrl"
-        if key in self.id_data:
-            self.id_data[key] = value
-
-    version: bpy.props.StringProperty(name='Version',
-                                      get=get_version,
-                                      set=set_version)
-    author: bpy.props.StringProperty(name='Author',
-                                     get=get_author,
-                                     set=set_author)
-    contact_information: bpy.props.StringProperty(name='ContactInformation',
-                                                  get=get_contact_information,
-                                                  set=set_contact_information)
-    reference: bpy.props.StringProperty(name='Reference',
-                                        get=get_reference,
-                                        set=set_reference)
-    title: bpy.props.StringProperty(name='Title',
-                                    get=get_title,
-                                    set=set_title)
-    other_permission_url: bpy.props.StringProperty(name='Other Permission Url',
-                                                   get=get_other_permission_url,
-                                                   set=set_other_permission_url)
-    other_license_url: bpy.props.StringProperty(name='Other License Url',
-                                                get=get_other_license_url,
-                                                set=set_other_license_url)
-
-
-class REQUIRED_METAS(bpy.types.PropertyGroup):
-    INDEX_ID = 0
-    INDEX_NUMBER = 3
-    LICENSENAME_OTHER = "Other"
-    allowed_user_name_items = [
-        ("OnlyAuthor", "OnlyAuthor", "", 0),
-        ("ExplicitlyLicensedPerson", "ExplicitlyLicensedPerson", "", 1),
-        ("Everyone", "Everyone", "", 2)
-    ]
-    violent_ussage_name_items = [
-        ("Disallow", "Disallow", "", 0),
-        ("Allow", "Allow", "", 1)
-    ]
-    sexual_ussage_name_items = [
-        ("Disallow", "Disallow", "", 0),
-        ("Allow", "Allow", "", 1)
-    ]
-    commercial_ussage_name_items = [
-        ("Disallow", "Disallow", "", 0),
-        ("Allow", "Allow", "", 1)
-    ]
-    license_name_items = [
-        ("Redistribution_Prohibited", "Redistribution_Prohibited", "", 0),
-        ("CC0", "CC0", "", 1),
-        ("CC_BY", "CC_BY", "", 2),
-        ("CC_BY_NC", "CC_BY_NC", "", 3),
-        ("CC_BY_SA", "CC_BY_SA", "", 4),
-        ("CC_BY_NC_SA", "CC_BY_NC_SA", "", 5),
-        ("CC_BY_ND", "CC_BY_ND", "", 6),
-        ("CC_BY_NC_ND", "CC_BY_NC_ND", "", 7),
-        (LICENSENAME_OTHER, LICENSENAME_OTHER, "", 8),
-    ]
-
-    def get_allowed_user_name(self):
-        key = "allowedUserName"
-        if key in self.id_data:
-            v = self.id_data[key]
-            ret = 0
-            for item in self.allowed_user_name_items:
-                if item[self.INDEX_ID] == v:
-                    ret = item[self.INDEX_NUMBER]
-            return ret
-        else:
-            return 0
-
-    def set_allowed_user_name(self, value):
-        key = "allowedUserName"
-        if key in self.id_data:
-            self.id_data[key] = self.allowed_user_name_items[value][self.INDEX_ID]
-
-    def get_violent_ussage_name(self):
-        key = "violentUssageName"
-        if key in self.id_data:
-            v = self.id_data[key]
-            ret = 0
-            for item in self.violent_ussage_name_items:
-                if item[self.INDEX_ID] == v:
-                    ret = item[self.INDEX_NUMBER]
-            return ret
-        else:
-            return 0
-
-    def set_violent_ussage_name(self, value):
-        key = "violentUssageName"
-        if key in self.id_data:
-            self.id_data[key] = self.violent_ussage_name_items[value][self.INDEX_ID]
-
-    def get_sexual_ussage_name(self):
-        key = "sexualUssageName"
-        if key in self.id_data:
-            v = self.id_data[key]
-            ret = 0
-            for item in self.sexual_ussage_name_items:
-                if item[self.INDEX_ID] == v:
-                    ret = item[self.INDEX_NUMBER]
-            return ret
-        else:
-            return 0
-
-    def set_sexual_ussage_name(self, value):
-        key = "sexualUssageName"
-        if key in self.id_data:
-            self.id_data[key] = self.sexual_ussage_name_items[value][self.INDEX_ID]
-
-    def get_commercial_ussage_name(self):
-        key = "commercialUssageName"
-        if key in self.id_data:
-            v = self.id_data[key]
-            ret = 0
-            for item in self.commercial_ussage_name_items:
-                if item[self.INDEX_ID] == v:
-                    ret = item[self.INDEX_NUMBER]
-            return ret
-        else:
-            return 0
-
-    def set_commercial_ussage_name(self, value):
-        key = "commercialUssageName"
-        if key in self.id_data:
-            self.id_data[key] = self.commercial_ussage_name_items[value][self.INDEX_ID]
-
-    def get_license_name(self):
-        key = "licenseName"
-        if key in self.id_data:
-            v = self.id_data[key]
-            ret = 0
-            for item in self.license_name_items:
-                if item[self.INDEX_ID] == v:
-                    ret = item[self.INDEX_NUMBER]
-            return ret
-        else:
-            return 0
-
-    def set_license_name(self, value):
-        key = "licenseName"
-        if key in self.id_data:
-            self.id_data[key] = self.license_name_items[value][self.INDEX_ID]
-
-    allowed_user_name: bpy.props.EnumProperty(items=allowed_user_name_items,
-                                              get=get_allowed_user_name,
-                                              set=set_allowed_user_name,
-                                              name='Allowed User')
-    violent_ussage_name: bpy.props.EnumProperty(items=violent_ussage_name_items,
-                                                get=get_violent_ussage_name,
-                                                set=set_violent_ussage_name,
-                                                name='Violent Ussage')
-    sexual_ussage_name: bpy.props.EnumProperty(items=sexual_ussage_name_items,
-                                               get=get_sexual_ussage_name,
-                                               set=set_sexual_ussage_name,
-                                               name='Sexual Ussage')
-    commercial_ussage_name: bpy.props.EnumProperty(items=commercial_ussage_name_items,
-                                                   get=get_commercial_ussage_name,
-                                                   set=set_commercial_ussage_name,
-                                                   name='Commercial Ussage')
-    license_name: bpy.props.EnumProperty(items=license_name_items,
-                                         get=get_license_name,
-                                         set=set_license_name,
-                                         name='License')
-
-
-class VRMProps(bpy.types.PropertyGroup):
-    humanoid_params: bpy.props.PointerProperty(name="Humanoid Params", type=HUMANOID_PARAMS)
-    first_person_params: bpy.props.PointerProperty(name="FirstPerson Params", type=FIRSTPERSON_PARAMS)
-    blendshape_group: bpy.props.CollectionProperty(name="Blendshape Group", type=BLENDSHAPE_GROUP)
-    spring_bones: bpy.props.CollectionProperty(name="Spring Bones", type=SPRING_BONE_GROUP)
-    metas: bpy.props.PointerProperty(name="Metas", type=METAS)
-    required_metas: bpy.props.PointerProperty(name="Required Metas", type=REQUIRED_METAS)
-
-
->>>>>>> 0a426f1a
 if persistent:  # for fake-bpy-modules
 
     @persistent  # type: ignore[misc]
@@ -1405,25 +65,25 @@
     # detail_mesh_maker.ICYP_OT_DETAIL_MESH_MAKER,
     # blend_model.ICYP_OT_select_helper,
     # mesh_from_bone_envelopes.ICYP_OT_MAKE_MESH_FROM_BONE_ENVELOPES
-    VRM_IMPORTER_PT_amature_controller,
-    HUMANOID_PARAMS,
-    LOOKAT_CURVE,
-    MESH_ANNOTATION,
-    FIRSTPERSON_PARAMS,
-    BLENDSHAPE_BIND,
-    BLENDSHAPE_MATERIAL_BIND,
-    BLENDSHAPE_GROUP,
-    COLLIDER_GROUP,
-    BONE_GROUP,
-    SPRING_BONE_GROUP,
-    METAS,
-    REQUIRED_METAS,
-    VRMProps,
-    VRM_IMPORTER_PT_vrm_humanoid_params,
-    VRM_IMPORTER_PT_vrm_firstPerson_params,
-    VRM_IMPORTER_PT_vrm_blendshape_group,
-    VRM_IMPORTER_PT_vrm_spring_bone,
-    VRM_IMPORTER_PT_vrm_metas
+    editor.VRM_IMPORTER_PT_amature_controller,
+    editor.HUMANOID_PARAMS,
+    editor.LOOKAT_CURVE,
+    editor.MESH_ANNOTATION,
+    editor.FIRSTPERSON_PARAMS,
+    editor.BLENDSHAPE_BIND,
+    editor.BLENDSHAPE_MATERIAL_BIND,
+    editor.BLENDSHAPE_GROUP,
+    editor.COLLIDER_GROUP,
+    editor.BONE_GROUP,
+    editor.SPRING_BONE_GROUP,
+    editor.METAS,
+    editor.REQUIRED_METAS,
+    editor.VRMProps,
+    editor.VRM_IMPORTER_PT_vrm_humanoid_params,
+    editor.VRM_IMPORTER_PT_vrm_firstPerson_params,
+    editor.VRM_IMPORTER_PT_vrm_blendshape_group,
+    editor.VRM_IMPORTER_PT_vrm_spring_bone,
+    editor.VRM_IMPORTER_PT_vrm_metas
 ]
 
 
@@ -1442,7 +102,7 @@
     bpy.app.handlers.load_post.append(add_shaders)
     bpy.app.translations.register(addon_package_name, translation_dictionary)
     bpy.types.Object.vrm_props = \
-        bpy.props.PointerProperty(type=VRMProps)
+        bpy.props.PointerProperty(type=editor.VRMProps)
 
 
 # アドオン無効化時の処理
